--- conflicted
+++ resolved
@@ -98,12 +98,9 @@
     
     def __call__(self, i):
         # setting seed to prevent problem with multiprocessing
-<<<<<<< HEAD
-        self._random.seed(int(time.time())+os.getpid()*i) 
-=======
+
         self._random.seed(i)
         cnt = 1
->>>>>>> bd4e22f5
         while True:
             idx = self._random.choice(range(self.N), 1, p= self.pool.ws/np.sum(self.pool.ws))[0]
             theta = self.pool.thetas[idx]
@@ -193,28 +190,13 @@
             self.mapFunc  = self.pool.map
             
     
-<<<<<<< HEAD
-    def sample(self, prior, eps_proposal, initialPool=None):
-=======
+
     def sample(self, prior, eps_proposal, pool=None):
->>>>>>> bd4e22f5
         """
         Launches the sampling process. Yields the intermediate results per iteration.
         
         :param prior: instance of a prior definition (or an other callable)  see :py:class:`sampler.GaussianPrior`
         :param eps_proposal: an instance of a threshold proposal (or an other callable) see :py:class:`sampler.ConstEps`
-<<<<<<< HEAD
-        :param initialPool: a PoolSpec object to be used as initial sample. if none is given this is created using _RejectionSamplingWrapper
-        
-        :yields pool: yields a namedtuple representing the values of one iteration
-        """
-
-        if initialPool==None:        
-            eps = eps_proposal.next()
-            wrapper = _RejectionSamplingWrapper(self, eps, prior)
-            
-            res = list(self.mapFunc(wrapper, range(self.N)))
-=======
         :param pool: (optional) a PoolSpec instance,if not None the initial rejection sampling 
         will be skipped and the pool is used for the further sampling
         
@@ -225,7 +207,6 @@
             wrapper = _RejectionSamplingWrapper(self, eps, prior)
             
             res = list(self.mapFunc(wrapper, self._random.randint(0, np.iinfo(np.uint32).max, self.N)))
->>>>>>> bd4e22f5
             thetas = np.array([theta for (theta, _, _) in res])
             dists = np.array([dist for (_, dist, _) in res])
             cnts = np.sum([cnt for (_, _, cnt) in res])
@@ -233,15 +214,9 @@
             
             pool = PoolSpec(0, eps, self.N/cnts, thetas, dists, ws)
             yield pool
-<<<<<<< HEAD
-        else:
-            pool=initialPool
-        
-        for t, eps in enumerate(eps_proposal, 1):
-=======
+
         
         for t, eps in enumerate(eps_proposal, pool.t + 1):
->>>>>>> bd4e22f5
             particleProposal = self.particle_proposal_cls(self, eps, pool, self.particle_proposal_kwargs)
             
             res = list(self.mapFunc(particleProposal, self._random.randint(0, np.iinfo(np.uint32).max, self.N)))
@@ -301,15 +276,9 @@
         self.prior = prior
     
     def __call__(self, i):
-<<<<<<< HEAD
-        cnt = 1
-        try: # setting seed to prevent problem with multiprocessing 
-            self._random.seed(int(time.time())+os.getpid()*i) 
-=======
         # setting seed to prevent problem with multiprocessing
         self._random.seed(i)
         try:
->>>>>>> bd4e22f5
             self.prior._random = self._random 
         except: pass
         
