# abcpmc is free software: you can redistribute it and/or modify
# it under the terms of the GNU General Public License as published by
# the Free Software Foundation, either version 3 of the License, or
# (at your option) any later version.
# 
# abcpmc is distributed in the hope that it will be useful,
# but WITHOUT ANY WARRANTY; without even the implied warranty of
# MERCHANTABILITY or FITNESS FOR A PARTICULAR PURPOSE.  See the
# GNU General Public License for more details.
# 
# You should have received a copy of the GNU General Public License
# along with abcpmc.  If not, see <http://www.gnu.org/licenses/>.


'''
Created on Oct 9, 2014

author: jakeret
'''
from __future__ import print_function, division, absolute_import, unicode_literals

from multiprocessing.pool import Pool
from collections import namedtuple

import numpy as np
from scipy import stats
from scipy import spatial
import time
import os

__all__ = ["GaussianPrior", 
           "TophatPrior", 
           "ParticleProposal", 
           "KNNParticleProposal", 
           "OLCMParticleProposal", 
           "Sampler", 
           "weighted_cov", 
           "weighted_avg_and_std"
           ]

class GaussianPrior(object):
    """
    Normal gaussian prior
     
    :param mu: scalar or vector of means
    :param sigma: scalar variance or covariance matrix
    """
    
    def __init__(self, mu, sigma):
        self.mu = mu
        self.sigma = sigma
        self._random = np.random.mtrand.RandomState()
        
    def __call__(self, theta=None):
        if theta is None:
            return self._random.multivariate_normal(self.mu, self.sigma)
        else:
            return stats.multivariate_normal.pdf(theta, self.mu, self.sigma)


class TophatPrior(object):
    """
    Tophat prior
    
    :param min: scalar or array of min values
    :param max: scalar or array of max values
    """
    
    def __init__(self, min, max):
        self.min = np.atleast_1d(min)
        self.max = np.atleast_1d(max)
        self._random = np.random.mtrand.RandomState()
        assert self.min.shape == self.max.shape
        assert np.all(self.min < self.max)
        
    def __call__(self, theta=None):
        if theta is None:
            return np.array([self._random.uniform(mi, ma) for (mi, ma) in zip(self.min, self.max)])
        else:
            return 1 if np.all(theta < self.max) and np.all(theta >= self.min) else 0

class ParticleProposal(object):
    """
    Creates new particles using twice the weighted covariance matrix (Beaumont et al. 2009)
    """
    def __init__(self, sampler, eps, pool, kwargs):
        self.postfn = sampler.postfn
        self.distfn = sampler.dist
        self._random = sampler._random
        self.Y = sampler.Y
        self.N = sampler.N
        self.eps = np.asanyarray(eps)
        self.pool = pool
        self.kwargs = kwargs
        
        self.sigma = 2 * weighted_cov(pool.thetas, pool.ws)
    
    def __call__(self, i):
        cnt = 1
        # setting seed to prevent problem with multiprocessing
<<<<<<< HEAD
        self._random.seed(int(time.time())+os.getpid()*i) 
        while True:
=======
        self._random.seed(time.time()+os.getpid()*i) #time + pid*i (if using addition two cores with consecutive numbers which get seeded with 1 mus delay get the same seed). maxint should not be reached even in a very long time and with a very high number of cores
        while Tru:
>>>>>>> 64ec54fe
            idx = self._random.choice(range(self.N), 1, p= self.pool.ws/np.sum(self.pool.ws))[0]
            theta = self.pool.thetas[idx]
            sigma = self._get_sigma(theta, **self.kwargs)
            sigma = np.atleast_2d(sigma)
            thetap = self._random.multivariate_normal(theta, sigma)
            X = self.postfn(thetap,random=self._random)
            p = np.asarray(self.distfn(X, self.Y))
            
            if np.all(p <= self.eps):
                break
            cnt+=1
        return thetap, p, cnt

    def _get_sigma(self, theta):
        return self.sigma

class KNNParticleProposal(ParticleProposal):
    """
    Creates new particles using a covariance matrix from the K-nearest neighbours  (Fillipi et al. 2012)
    Set `k` as key-word arguement in `abcpmc.Sampler.particle_proposal_kwargs`
    """
    
    def _get_sigma(self, theta, k):
        tree = spatial.cKDTree(self.pool.thetas)
        _, idxs = tree.query(theta, k, p=2)
        sigma = np.cov(self.pool.thetas[idxs].T)
        return sigma

class OLCMParticleProposal(ParticleProposal):
    """
    Creates new particles using an optimal loacl covariance matrix (Fillipi et al. 2012)
    """
    
    def _get_sigma(self, theta):
        if len(self.eps.shape) == 0:
            idx = self.pool.dists < self.eps
        else:
            idx = np.all(self.pool.dists < self.eps, axis=1)
        thetas = self.pool.thetas[idx]
        weights = self.pool.ws[idx]
        weights = weights/np.sum(weights)
        
        m = np.sum((weights * thetas.T).T, axis=0)
        n = thetas.shape[1]
        
        sigma = np.empty((n, n))
        for i in range(n):
            for j in range(n):
                sigma[i, j] = np.sum(weights * (thetas[:, i] - m[i]) * (thetas[:, j] - m[j]).T)  + (m[i] - theta[i]) * (m[j] - theta[j])
        return sigma


"""Namedtuple representing a pool of one sampling iteration"""
PoolSpec = namedtuple("PoolSpec", ["t", "eps", "ratio", "thetas", "dists", "ws"])

class Sampler(object):
    """
    ABC population monte carlo sampler
    
    :param N: number of particles
    :param Y: observed data set
    :param postfn: model function (a callable), which creates a new dataset x for a given theta
    :param dist: distance function rho(X, Y) (a callable)
    :param threads: (optional) number of threads. If >1 and no pool is given <threads> multiprocesses will be started
    :param pool: (optional) a pool instance which has a <map> function 
    """
    
    particle_proposal_cls = ParticleProposal
    particle_proposal_kwargs = {}
    
    def __init__(self, N, Y, postfn, dist, threads=1, pool=None):
        self.N = N
        self.Y = Y
        self.postfn = postfn
        self.dist = dist
        self._random = np.random.mtrand.RandomState()

        if pool is not None:
            self.pool = pool
            self.mapFunc  = self.pool.map
            
        elif threads == 1:
            self.mapFunc = map
        else:
            self.pool = Pool(threads)
            self.mapFunc  = self.pool.map
            
    
    def sample(self, prior, eps_proposal):
        """
        Launches the sampling process. Yields the intermediate results per iteration.
        
        :param prior: instance of a prior definition (or an other callable)  see :py:class:`sampler.GaussianPrior`
        :param eps_proposal: an instance of a threshold proposal (or an other callable) see :py:class:`sampler.ConstEps`
        
        :yields pool: yields a namedtuple representing the values of one iteration
        """
        
        eps = eps_proposal.next()
        wrapper = _RejectionSamplingWrapper(self, eps, prior)
        
        res = list(self.mapFunc(wrapper, range(self.N)))
        thetas = np.array([theta for (theta, _, _) in res])
        dists = np.array([dist for (_, dist, _) in res])
        cnts = np.sum([cnt for (_, _, cnt) in res])
        ws = np.ones(self.N) / self.N
        
        pool = PoolSpec(0, eps, self.N/cnts, thetas, dists, ws)
        yield pool
        
        for t, eps in enumerate(eps_proposal, 1):
            particleProposal = self.particle_proposal_cls(self, eps, pool, self.particle_proposal_kwargs)
            
            res = list(self.mapFunc(particleProposal, range(self.N)))
            thetas = np.array([theta for (theta, _, _) in res])
            dists = np.array([dist for (_, dist, _) in res]) 
            cnts = np.sum([cnt for (_, _, cnt) in res])
            
            sigma = 2 * weighted_cov(pool.thetas, pool.ws)
            wrapper = _WeightWrapper(prior, sigma, pool.ws, pool.thetas)
            
            wt = np.array(list(self.mapFunc(wrapper, thetas)))
            ws = wt/np.sum(wt)
            
            pool = PoolSpec(t, eps, self.N/cnts, thetas, dists, ws)
            yield pool
            
            
    def close(self):
        """
        Tries to close the pool (avoid hanging threads)
        """
        if hasattr(self, "pool") and self.pool is not None:
            self.pool.close()

   
class _WeightWrapper(object):  # @DontTrace
    """
    Wraps the computation of new particle weights.
    Allows for pickling the functionality.
    """
    
    def __init__(self, prior, sigma, ws, thetas):
        self.prior = prior
        self.sigma = sigma
        self.ws = ws
        self.thetas = thetas
    
    def __call__(self, theta):
        kernel = stats.multivariate_normal(theta, self.sigma).pdf
        w = self.prior(theta) / np.sum(self.ws * kernel(self.thetas))
        return w
    
class _RejectionSamplingWrapper(object):  # @DontTrace
    """
    Wraps the computation of new particles in the first iteration (simple rejection sampling).
    Allows for pickling the functionality.
    """
    
    def __init__(self, sampler, eps, prior):
        self.postfn = sampler.postfn
        self.distfn = sampler.dist
        self._random = sampler._random
        self.Y = sampler.Y
        self.eps = np.asarray(eps)
        self.prior = prior
    
    def __call__(self, i):
        cnt = 1
        try: # setting seed to prevent problem with multiprocessing 
<<<<<<< HEAD
            self._random.seed(int(time.time())+os.getpid()*i) 
=======
            self._random.seed(time.time()+os.getpid()*i) #time + pid*i (if using addition two cores with consecutive numbers which get seeded with 1 mus delay get the same seed). maxint should not be reached even in a very long time and with a very high number of cores
>>>>>>> 64ec54fe
            self.prior._random = self._random 
        except: pass
        
        while True:
            thetai = self.prior()
            X = self.postfn(thetai,random=self._random)
            p = np.asarray(self.distfn(X, self.Y))
            if np.all(p <= self.eps):
                break
            cnt+=1
        return thetai, p, cnt

def weighted_cov(values, weights):
    """
    Computes a weighted covariance matrix
    
    :param values: the array of values
    :param weights: array of weights for each entry of the values
    
    :returns sigma: the weighted covariance matrix
    """
    
    n = values.shape[1]
    sigma = np.empty((n, n))
    w = weights.sum() / (weights.sum()**2 - (weights**2).sum()) 
    average = np.average(values, axis=0, weights=weights)
    for j in range(n):
        for k in range(n):
            sigma[j, k] = w * np.sum(weights * ((values[:, j] - average[j]) * (values[:, k] - average[k])))
    return sigma


def weighted_avg_and_std(values, weights, axis=None):
    """
    Return the weighted avg and standard deviation.
    
    :param values: Array with the values
    :param weights: Array with the same shape as values containing the weights
    :param axis: (optional) the axis to be used for the computation
    
    :returns avg, sigma: weighted average and standard deviation
    """
    #http://stackoverflow.com/a/2415343/4067032
    avg = np.average(values, weights=weights, axis=axis)
    # Fast and numerically precise
    variance = np.average((values-avg)**2, weights=weights, axis=axis)
    return (avg, np.sqrt(variance))<|MERGE_RESOLUTION|>--- conflicted
+++ resolved
@@ -98,13 +98,8 @@
     def __call__(self, i):
         cnt = 1
         # setting seed to prevent problem with multiprocessing
-<<<<<<< HEAD
         self._random.seed(int(time.time())+os.getpid()*i) 
         while True:
-=======
-        self._random.seed(time.time()+os.getpid()*i) #time + pid*i (if using addition two cores with consecutive numbers which get seeded with 1 mus delay get the same seed). maxint should not be reached even in a very long time and with a very high number of cores
-        while Tru:
->>>>>>> 64ec54fe
             idx = self._random.choice(range(self.N), 1, p= self.pool.ws/np.sum(self.pool.ws))[0]
             theta = self.pool.thetas[idx]
             sigma = self._get_sigma(theta, **self.kwargs)
@@ -275,11 +270,7 @@
     def __call__(self, i):
         cnt = 1
         try: # setting seed to prevent problem with multiprocessing 
-<<<<<<< HEAD
             self._random.seed(int(time.time())+os.getpid()*i) 
-=======
-            self._random.seed(time.time()+os.getpid()*i) #time + pid*i (if using addition two cores with consecutive numbers which get seeded with 1 mus delay get the same seed). maxint should not be reached even in a very long time and with a very high number of cores
->>>>>>> 64ec54fe
             self.prior._random = self._random 
         except: pass
         
